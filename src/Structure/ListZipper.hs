--- conflicted
+++ resolved
@@ -41,15 +41,9 @@
 --
 -- >>> fmap (+1) (ListZipper [3,2,1] 4 [5,6,7])
 -- [2,3,4]⋙5⋘[6,7,8]
-<<<<<<< HEAD
-instance Fuunctor ListZipper where
-  fmaap f (ListZipper l x r) =
+instance Functor ListZipper where
+  fmap f (ListZipper l x r) =
     ListZipper (fmap f l) (f x) (fmap f r)
-=======
-instance Functor ListZipper where
-  fmap =
-    error "todo"
->>>>>>> db3c9b60
 
 -- Exercise 2
 -- Relative Difficulty: 2
@@ -58,17 +52,11 @@
 --
 -- >>> fmap (+1) (IsZ (ListZipper [3,2,1] 4 [5,6,7]))
 -- [2,3,4]⋙5⋘[6,7,8]
-<<<<<<< HEAD
-instance Fuunctor MaybeListZipper where
-  fmaap f (IsZ z) =
-    IsZ (fmaap f z)
-  fmaap _ IsNotZ =
+instance Functor MaybeListZipper where
+  fmap f (IsZ z) =
+    IsZ (fmap f z)
+  fmap _ IsNotZ =
     IsNotZ
-=======
-instance Functor MaybeListZipper where
-  fmap =
-    error "todo"
->>>>>>> db3c9b60
 
 -- Exercise 3
 -- Relative Difficulty: 2
@@ -793,7 +781,7 @@
 -- An effectful zipper is returned.
 instance Traversable ListZipper where
   traverse f (ListZipper l x r) =
-    fmaap (ListZipper . reverse) (traverse f $ reverse l) <*> f x <*> traverse f r
+    fmap (ListZipper . reverse) (traverse f $ reverse l) <*> f x <*> traverse f r
 
 -- Exercise 38
 -- Relative Difficulty: 5
@@ -804,7 +792,7 @@
   traverse _ IsNotZ =
     unit IsNotZ
   traverse f (IsZ z) =
-    fmaap IsZ (traverse f z)
+    fmap IsZ (traverse f z)
 
 -----------------------
 -- SUPPORT LIBRARIES --
