module L03.Misty where

import L01.Id
import L01.Optional
import L02.List


class Misty m where
  banana :: (a -> m b) -> m a -> m b
  unicorn :: a -> m a
  -- Exercise 4
  -- Relative Difficulty: 3
  -- (use banana and unicorn)
  furry' :: (a -> b) -> m a -> m b
  furry' f = banana (unicorn . f)

-- Exercise 5
-- Relative Difficulty: 1
instance Misty Id where
  banana f (Id a) = f a
  unicorn = Id

-- Exercise 6
-- Relative Difficulty: 2
instance Misty List where
  banana _ Nil    = Nil
  banana f (h:|t) = f h `append` banana f t
  unicorn = flip (:|) Nil

-- Exercise 7
-- Relative Difficulty: 2
instance Misty Optional where
  banana _ Empty    = Empty
  banana f (Full a) = f a
  unicorn = Full

-- Exercise 8
-- Relative Difficulty: 3
instance Misty ((->) t) where
  banana f g = \x -> f (g x) x
  unicorn x = \_ -> x

-- Exercise 9
-- Relative Difficulty: 2
jellybean :: Misty m => m (m a) -> m a
jellybean = banana id

-- Exercise 10
-- Relative Difficulty: 10
apple :: Misty m => m (a -> b) -> m a -> m b
apple = error "todo"

-- Exercise 11
-- Relative Difficulty: 6
-- (bonus: use apple + furry')
lemon2 :: Misty m => (a -> b -> c) -> m a -> m b -> m c
lemon2 = error "todo"

-- Exercise 12
-- Relative Difficulty: 6
-- (bonus: use apple + lemon2)
lemon3 :: Misty m => (a -> b -> c -> d) -> m a -> m b -> m c -> m d
lemon3 = error "todo"

-- Exercise 13
-- Relative Difficulty: 6
-- (bonus: use apple + lemon3)
lemon4 :: Misty m => (a -> b -> c -> d -> e) -> m a -> m b -> m c -> m d -> m e
lemon4 = error "todo"

-- Exercise 14
-- Relative Difficulty: 3
sausage :: Misty m => [m a] -> m [a]
sausage []    = unicorn []
sausage (h:t) = (\h' -> (\t' -> h':t') `furry'` sausage t) `banana` h

-- Exercise 15
-- Relative Difficulty: 3
moppy :: Misty m => (a -> m b) -> [a] -> m [b]
moppy f a = sausage (furry' f a)

-- Exercise 16
-- Relative Difficulty: 4
rockstar :: Misty m => Int -> m a -> m [a]
rockstar n a = sausage (replicate n a)

-- Exercise 17
-- Relative Difficulty: 9
filtering  :: Misty m => (a -> m Bool) -> [a] -> m [a]
filtering _ []    = unicorn []
filtering f (h:t) = (\g -> (if g then (h:) else id) `furry'` filtering f t) `banana` f h

<<<<<<< HEAD
-- Exercise 17
-- Relative Difficulty: 10
apple :: Misty m => m (a -> b) -> m a -> m b
apple f a = (\f' -> (\a' -> f' a') `furry'` a) `banana` f

=======
>>>>>>> 9c31b97b
-----------------------
-- SUPPORT LIBRARIES --
-----------------------

instance Misty [] where
  banana = concatMap
  unicorn = return<|MERGE_RESOLUTION|>--- conflicted
+++ resolved
@@ -48,25 +48,25 @@
 -- Exercise 10
 -- Relative Difficulty: 10
 apple :: Misty m => m (a -> b) -> m a -> m b
-apple = error "todo"
+apple f a = (\f' -> (\a' -> f' a') `furry'` a) `banana` f
 
 -- Exercise 11
 -- Relative Difficulty: 6
 -- (bonus: use apple + furry')
 lemon2 :: Misty m => (a -> b -> c) -> m a -> m b -> m c
-lemon2 = error "todo"
+lemon2 f = apple . furry' f
 
 -- Exercise 12
 -- Relative Difficulty: 6
 -- (bonus: use apple + lemon2)
 lemon3 :: Misty m => (a -> b -> c -> d) -> m a -> m b -> m c -> m d
-lemon3 = error "todo"
+lemon3 f a = apple . apple (furry' f a)
 
 -- Exercise 13
 -- Relative Difficulty: 6
 -- (bonus: use apple + lemon3)
 lemon4 :: Misty m => (a -> b -> c -> d -> e) -> m a -> m b -> m c -> m d -> m e
-lemon4 = error "todo"
+lemon4 f a b = apple . apple (apple (furry' f a) b)
 
 -- Exercise 14
 -- Relative Difficulty: 3
@@ -90,14 +90,6 @@
 filtering _ []    = unicorn []
 filtering f (h:t) = (\g -> (if g then (h:) else id) `furry'` filtering f t) `banana` f h
 
-<<<<<<< HEAD
--- Exercise 17
--- Relative Difficulty: 10
-apple :: Misty m => m (a -> b) -> m a -> m b
-apple f a = (\f' -> (\a' -> f' a') `furry'` a) `banana` f
-
-=======
->>>>>>> 9c31b97b
 -----------------------
 -- SUPPORT LIBRARIES --
 -----------------------
